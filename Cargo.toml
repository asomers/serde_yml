[package]
authors = ["Serde YML Contributors"]
categories = ["encoding", "parser-implementations"]
description = """
A robust Rust library that simplifies the serialization and deserialization of Rust data structures to and from YAML format using the widely-used Serde framework.
"""
documentation = "https://docs.rs/serde_yml/"
edition = "2021"
exclude = ["/.git/*", "/.github/*", "/.gitignore", "/.vscode/*"]
homepage = "https://serdeyml.com"
keywords = ["yaml", "serde", "serialization"]
license = "MIT OR Apache-2.0"
name = "serde_yml"
readme = "README.md"
<<<<<<< HEAD
repository = "https://github.com/sebastienrousseau/serde-yml"
=======
repository = "https://github.com/sebastienrousseau/serde_yml"
>>>>>>> 08874d8d
rust-version = "1.64"
version = "0.0.2"
include = [
    "/CONTRIBUTING.md",
    "/LICENSE-APACHE",
    "/LICENSE-MIT",
    "/benches/**",
    "/build.rs",
    "/Cargo.toml",
    "/examples/**",
    "/README.md",
    "/src/**",
    "/tests/**",
    "/xtask/**",
]

[workspace]
members = ["xtask"]

# [[bench]]
# name = "benchmark"
# harness = false
# path = "benches/criterion.rs"

# [profile.bench]
# debug = true

[dependencies]
env_logger = "0.11.3"
figlet-rs = "0.1.5"
indexmap = "2.2.6"
itoa = "1.0.11"
log = {version="0.4.21", features = ["std"] }
ryu = "1.0.17"
serde = { version = "1.0.197", features = ["derive"] }
unsafe-libyaml = "0.2.11"
dtt = "0.0.5"
rlg = "0.0.3"
uuid = { version = "1.8.0", features = ["v4"] }
xtasks = "0.0.2"

[dev-dependencies]
anyhow = "1.0.81"
indoc = "2.0.5"
serde_derive = "1.0.197"

# Unix platforms use OpenSSL for now to provide SSL functionality
[target.'cfg(all(unix, not(target_os = "macos")))'.dependencies]
openssl = { version = "0.10.64", features = ["vendored"] }

[features]
default = []

[lib]
crate-type = ["lib"]
name = "serde_yml"
path = "src/lib.rs"
required-features = []
doc-scrape-examples = false

[package.metadata.docs.rs]
targets = ["x86_64-unknown-linux-gnu"]
rustdoc-args = ["--generate-link-to-definition"]

# Linting config
# [lints.rust]

## Forbid
# missing_debug_implementations = "forbid"
# missing_docs = "warn"
# non_ascii_idents = "forbid"
# unreachable_pub = "forbid"

## Deny
# dead_code = "deny"
# deprecated_in_future = "deny"
# ellipsis_inclusive_range_patterns = "deny"
# explicit_outlives_requirements = "deny"
# future_incompatible = "deny"
# keyword_idents = "deny"
# macro_use_extern_crate = "deny"
# meta_variable_misuse = "deny"
# missing_fragment_specifier = "deny"
# noop_method_call = "deny"
# pointer_structural_match = "deny"
# rust_2018_idioms = "deny"
# rust_2021_compatibility = "deny"
# single_use_lifetimes = "deny"
# trivial_casts = "deny"
# trivial_numeric_casts = "deny"
# unused = "deny"
# unused_features = "deny"
# unused_import_braces = "deny"
# unused_labels = "deny"
# unused_lifetimes = "deny"
# unused_macro_rules = "deny"
# unused_qualifications = "deny"
# variant_size_differences = "deny"

[profile.dev]
codegen-units = 256
debug = true
debug-assertions = true
incremental = true
lto = false
opt-level = 0
overflow-checks = true
panic = 'unwind'
rpath = false
strip = false

[profile.release]
codegen-units = 1
debug = false
debug-assertions = false
incremental = false
lto = true
opt-level = "s"
overflow-checks = false
panic = "abort"
rpath = false
strip = "symbols"

[profile.test]
codegen-units = 256
debug = true
debug-assertions = true
incremental = true
lto = false
opt-level = 0
overflow-checks = true
rpath = false
strip = false<|MERGE_RESOLUTION|>--- conflicted
+++ resolved
@@ -12,11 +12,7 @@
 license = "MIT OR Apache-2.0"
 name = "serde_yml"
 readme = "README.md"
-<<<<<<< HEAD
-repository = "https://github.com/sebastienrousseau/serde-yml"
-=======
 repository = "https://github.com/sebastienrousseau/serde_yml"
->>>>>>> 08874d8d
 rust-version = "1.64"
 version = "0.0.2"
 include = [
